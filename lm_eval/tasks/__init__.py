from promptsource.templates import DatasetTemplates
from pprint import pprint
from typing import List, Union

import sacrebleu
import lm_eval.base

from . import superglue
from . import glue
from . import arc
from . import coqa
from . import race
from . import webqs
from . import anli
from . import wsc273
from . import winogrande
from . import quac
from . import hellaswag
from . import openbookqa
from . import squad
from . import naturalqs
from . import sat
from . import arithmetic
from . import lambada
from . import race
from . import piqa
from . import prost
from . import mc_taco
from . import triviaqa
from . import pubmedqa
from . import sciq
from . import webqs
from . import qasper
from . import qa4mre
from . import translation
from . import headqa
from . import mathqa
from . import hendrycks_ethics
from . import drop
from . import unscramble
from . import logiqa
from . import hendrycks_test
from . import hendrycks_math
from . import cbt
from . import lambada_cloze
from . import pile
from . import wikitext
from . import lambada_multilingual
from . import mutual
from . import truthfulqa
from . import blimp
from . import asdiv
from . import gsm8k
from . import storycloze
from . import hans
from . import gem_webnlg
from . import gem_xsum
from . import gem_mlsum
<<<<<<< HEAD
from . import wino_bias
# from . import e2e_nlg_cleaned
=======
from . import e2e_nlg_cleaned
from . import gem_asset_turk
>>>>>>> 9d60dd76

########################################
# Translation tasks
########################################

# 6 total
gpt3_translation_benchmarks = {
    "wmt14": ["en-fr", "fr-en"],  # French
    "wmt16": ["en-ro", "ro-en", "de-en", "en-de"],  # German, Romanian
}


# 28 total
selected_translation_benchmarks = {
    **gpt3_translation_benchmarks,
    "wmt20": sacrebleu.get_langpairs_for_testset("wmt20"),
    "iwslt17": ["en-ar", "ar-en"],  # Arabic
}

# 319 total
all_translation_benchmarks = {
    ts: sacrebleu.get_langpairs_for_testset(ts)
    for ts in sacrebleu.get_available_testsets()
}


########################################
# All tasks
########################################


TASK_REGISTRY = {
    # GLUE
    "cola": glue.CoLA,
    "mnli": glue.MNLI,
    "mnli_mismatched": glue.MNLIMismatched,
    "mrpc": glue.MRPC,
    "rte": glue.RTE,
    "qnli": glue.QNLI,
    "qqp": glue.QQP,
    # "stsb": glue.STSB, # not implemented yet
    "sst": glue.SST,
    "wnli": glue.WNLI,
    # SuperGLUE
    "boolq": superglue.BoolQ,
    "cb": superglue.CommitmentBank,
    "copa": superglue.Copa,
    "multirc": superglue.MultiRC,
    "record": superglue.ReCoRD,
    "wic": superglue.WordsInContext,
    "wsc": superglue.SGWinogradSchemaChallenge,
    # Order by benchmark/genre?
    "coqa": coqa.CoQA,
    "drop": drop.DROP,
    "lambada": lambada.LAMBADA,
    "lambada_cloze": lambada_cloze.LAMBADA_cloze,
    **gem_webnlg.construct_tasks(),
    # multilingual lambada
    **gem_asset_turk.construct_tasks(),
    **lambada_multilingual.construct_tasks(),
    "wikitext": wikitext.WikiText,
    # "cbt-cn": cbt.CBTCN, # disabled pending context length fix
    # "cbt-ne": cbt.CBTNE, # disabled pending context length fix
    "piqa": piqa.PiQA,
    "prost": prost.PROST,
    "mc_taco": mc_taco.MCTACO,
    # Science related
    "pubmedqa": pubmedqa.Pubmed_QA,
    "sciq": sciq.SciQ,
    "e2e_nlg_cleaned": e2e_nlg_cleaned.E2E_NLG_Cleaned,
    "qasper": qasper.QASPER,
    "qa4mre_2011": qa4mre.QA4MRE_2011,
    "qa4mre_2012": qa4mre.QA4MRE_2012,
    "qa4mre_2013": qa4mre.QA4MRE_2013,
    "triviaqa": triviaqa.TriviaQA,
    "arc_easy": arc.ARCEasy,
    "arc_challenge": arc.ARCChallenge,
    # "quac": quac.QuAC, # not implemented yet
    "logiqa": logiqa.LogiQA,
    "hellaswag": hellaswag.HellaSwag,
    "openbookqa": openbookqa.OpenBookQA,
    "squad2": squad.SQuAD2,
    "race": race.RACE,
    # "naturalqs": naturalqs.NaturalQs, # not implemented yet
    "headqa": headqa.HeadQAEsDeprecated,  # for backwards compat - headqa used to default to es
    "headqa_es": headqa.HeadQAEs,
    "headqa_en": headqa.HeadQAEn,
    "mathqa": mathqa.MathQA,
    "webqs": webqs.WebQs,
    "wsc273": wsc273.WinogradSchemaChallenge273,
    "winogrande": winogrande.Winogrande,
    "anli_r1": anli.ANLIRound1,
    "anli_r2": anli.ANLIRound2,
    "anli_r3": anli.ANLIRound3,
    "hans": hans.HANS,
    "ethics_cm": hendrycks_ethics.EthicsCM,
    "ethics_deontology": hendrycks_ethics.EthicsDeontology,
    "ethics_justice": hendrycks_ethics.EthicsJustice,
    "ethics_utilitarianism_original": hendrycks_ethics.EthicsUtilitarianismOriginal,
    "ethics_utilitarianism": hendrycks_ethics.EthicsUtilitarianism,
    "ethics_virtue": hendrycks_ethics.EthicsVirtue,
    "truthfulqa_mc": truthfulqa.TruthfulQAMultipleChoice,
    "truthfulqa_gen": truthfulqa.TruthfulQAGeneration,
    # dialogue
    "mutual": mutual.MuTual,
    "mutual_plus": mutual.MuTualPlus,
    # math
    "math_algebra": hendrycks_math.MathAlgebra,
    "math_counting_and_prob": hendrycks_math.MathCountingAndProbability,
    "math_geometry": hendrycks_math.MathGeometry,
    "math_intermediate_algebra": hendrycks_math.MathIntermediateAlgebra,
    "math_num_theory": hendrycks_math.MathNumberTheory,
    "math_prealgebra": hendrycks_math.MathPrealgebra,
    "math_precalc": hendrycks_math.MathPrecalculus,
    "math_asdiv": asdiv.Asdiv,
    "gsm8k": gsm8k.GradeSchoolMath8K,
    # arithmetic
    "arithmetic_2da": arithmetic.Arithmetic2DPlus,
    "arithmetic_2ds": arithmetic.Arithmetic2DMinus,
    "arithmetic_3da": arithmetic.Arithmetic3DPlus,
    "arithmetic_3ds": arithmetic.Arithmetic3DMinus,
    "arithmetic_4da": arithmetic.Arithmetic4DPlus,
    "arithmetic_4ds": arithmetic.Arithmetic4DMinus,
    "arithmetic_5da": arithmetic.Arithmetic5DPlus,
    "arithmetic_5ds": arithmetic.Arithmetic5DMinus,
    "arithmetic_2dm": arithmetic.Arithmetic2DMultiplication,
    "arithmetic_1dc": arithmetic.Arithmetic1DComposite,
    # TODO Perhaps make these groups of tasks
    #   e.g. anli, arithmetic, openai_translations, harness_translations
    # hendrycksTest (57 tasks)
    **hendrycks_test.create_all_tasks(),
    # e.g. wmt14-fr-en
    **translation.create_tasks_from_benchmarks(gpt3_translation_benchmarks),
    # chef's selection, mostly wmt20
    **translation.create_tasks_from_benchmarks(selected_translation_benchmarks),
    # Word Scrambling and Manipulation Tasks
    "anagrams1": unscramble.Anagrams1,
    "anagrams2": unscramble.Anagrams2,
    "cycle_letters": unscramble.CycleLetters,
    "random_insertion": unscramble.RandomInsertion,
    "reversed_words": unscramble.ReversedWords,
    # Pile
    "pile_arxiv": pile.PileArxiv,
    "pile_books3": pile.PileBooks3,
    "pile_bookcorpus2": pile.PileBookCorpus2,
    "pile_dm-mathematics": pile.PileDmMathematics,
    "pile_enron": pile.PileEnron,
    "pile_europarl": pile.PileEuroparl,
    "pile_freelaw": pile.PileFreeLaw,
    "pile_github": pile.PileGithub,
    "pile_gutenberg": pile.PileGutenberg,
    "pile_hackernews": pile.PileHackernews,
    "pile_nih-exporter": pile.PileNIHExporter,
    "pile_opensubtitles": pile.PileOpenSubtitles,
    "pile_openwebtext2": pile.PileOpenWebText2,
    "pile_philpapers": pile.PilePhilPapers,
    "pile_pile-cc": pile.PilePileCc,
    "pile_pubmed-abstracts": pile.PilePubmedAbstracts,
    "pile_pubmed-central": pile.PilePubmedCentral,
    "pile_stackexchange": pile.PileStackExchange,
    "pile_uspto": pile.PileUspto,
    "pile_ubuntu-irc": pile.PileUbuntuIrc,
    "pile_wikipedia": pile.PileWikipedia,
    "pile_youtubesubtitles": pile.PileYoutubeSubtitles,
    # BLiMP
    "blimp_adjunct_island": blimp.BlimpAdjunctIsland,
    "blimp_anaphor_gender_agreement": blimp.BlimpAnaphorGenderAgreement,
    "blimp_anaphor_number_agreement": blimp.BlimpAnaphorNumberAgreement,
    "blimp_animate_subject_passive": blimp.BlimpAnimateSubjectPassive,
    "blimp_animate_subject_trans": blimp.BlimpAnimateSubjectTrans,
    "blimp_causative": blimp.BlimpCausative,
    "blimp_complex_NP_island": blimp.BlimpComplex_NPIsland,
    "blimp_coordinate_structure_constraint_complex_left_branch": blimp.BlimpCoordinateStructureConstraintComplexLeftBranch,
    "blimp_coordinate_structure_constraint_object_extraction": blimp.BlimpCoordinateStructureConstraintObjectExtraction,
    "blimp_determiner_noun_agreement_1": blimp.BlimpDeterminerNounAgreement_1,
    "blimp_determiner_noun_agreement_2": blimp.BlimpDeterminerNounAgreement_2,
    "blimp_determiner_noun_agreement_irregular_1": blimp.BlimpDeterminerNounAgreementIrregular_1,
    "blimp_determiner_noun_agreement_irregular_2": blimp.BlimpDeterminerNounAgreementIrregular_2,
    "blimp_determiner_noun_agreement_with_adj_2": blimp.BlimpDeterminerNounAgreementWithAdj_2,
    "blimp_determiner_noun_agreement_with_adj_irregular_1": blimp.BlimpDeterminerNounAgreementWithAdjIrregular_1,
    "blimp_determiner_noun_agreement_with_adj_irregular_2": blimp.BlimpDeterminerNounAgreementWithAdjIrregular_2,
    "blimp_determiner_noun_agreement_with_adjective_1": blimp.BlimpDeterminerNounAgreementWithAdjective_1,
    "blimp_distractor_agreement_relational_noun": blimp.BlimpDistractorAgreementRelationalNoun,
    "blimp_distractor_agreement_relative_clause": blimp.BlimpDistractorAgreementRelativeClause,
    "blimp_drop_argument": blimp.BlimpDropArgument,
    "blimp_ellipsis_n_bar_1": blimp.BlimpEllipsisNBar_1,
    "blimp_ellipsis_n_bar_2": blimp.BlimpEllipsisNBar_2,
    "blimp_existential_there_object_raising": blimp.BlimpExistentialThereObjectRaising,
    "blimp_existential_there_quantifiers_1": blimp.BlimpExistentialThereQuantifiers_1,
    "blimp_existential_there_quantifiers_2": blimp.BlimpExistentialThereQuantifiers_2,
    "blimp_existential_there_subject_raising": blimp.BlimpExistentialThereSubjectRaising,
    "blimp_expletive_it_object_raising": blimp.BlimpExpletiveItObjectRaising,
    "blimp_inchoative": blimp.BlimpInchoative,
    "blimp_intransitive": blimp.BlimpIntransitive,
    "blimp_irregular_past_participle_adjectives": blimp.BlimpIrregularPastParticipleAdjectives,
    "blimp_irregular_past_participle_verbs": blimp.BlimpIrregularPastParticipleVerbs,
    "blimp_irregular_plural_subject_verb_agreement_1": blimp.BlimpIrregularPluralSubjectVerbAgreement_1,
    "blimp_irregular_plural_subject_verb_agreement_2": blimp.BlimpIrregularPluralSubjectVerbAgreement_2,
    "blimp_left_branch_island_echo_question": blimp.BlimpLeftBranchIslandEchoQuestion,
    "blimp_left_branch_island_simple_question": blimp.BlimpLeftBranchIslandSimpleQuestion,
    "blimp_matrix_question_npi_licensor_present": blimp.BlimpMatrixQuestionNpiLicensorPresent,
    "blimp_npi_present_1": blimp.BlimpNpiPresent_1,
    "blimp_npi_present_2": blimp.BlimpNpiPresent_2,
    "blimp_only_npi_licensor_present": blimp.BlimpOnlyNpiLicensorPresent,
    "blimp_only_npi_scope": blimp.BlimpOnlyNpiScope,
    "blimp_passive_1": blimp.BlimpPassive_1,
    "blimp_passive_2": blimp.BlimpPassive_2,
    "blimp_principle_A_c_command": blimp.BlimpPrinciple_ACCommand,
    "blimp_principle_A_case_1": blimp.BlimpPrinciple_ACase_1,
    "blimp_principle_A_case_2": blimp.BlimpPrinciple_ACase_2,
    "blimp_principle_A_domain_1": blimp.BlimpPrinciple_ADomain_1,
    "blimp_principle_A_domain_2": blimp.BlimpPrinciple_ADomain_2,
    "blimp_principle_A_domain_3": blimp.BlimpPrinciple_ADomain_3,
    "blimp_principle_A_reconstruction": blimp.BlimpPrinciple_AReconstruction,
    "blimp_regular_plural_subject_verb_agreement_1": blimp.BlimpRegularPluralSubjectVerbAgreement_1,
    "blimp_regular_plural_subject_verb_agreement_2": blimp.BlimpRegularPluralSubjectVerbAgreement_2,
    "blimp_sentential_negation_npi_licensor_present": blimp.BlimpSententialNegationNpiLicensorPresent,
    "blimp_sentential_negation_npi_scope": blimp.BlimpSententialNegationNpiScope,
    "blimp_sentential_subject_island": blimp.BlimpSententialSubjectIsland,
    "blimp_superlative_quantifiers_1": blimp.BlimpSuperlativeQuantifiers_1,
    "blimp_superlative_quantifiers_2": blimp.BlimpSuperlativeQuantifiers_2,
    "blimp_tough_vs_raising_1": blimp.BlimpToughVsRaising_1,
    "blimp_tough_vs_raising_2": blimp.BlimpToughVsRaising_2,
    "blimp_transitive": blimp.BlimpTransitive,
    "blimp_wh_island": blimp.BlimpWhIsland,
    "blimp_wh_questions_object_gap": blimp.BlimpWhQuestionsObjectGap,
    "blimp_wh_questions_subject_gap": blimp.BlimpWhQuestionsSubjectGap,
    "blimp_wh_questions_subject_gap_long_distance": blimp.BlimpWhQuestionsSubjectGapLongDistance,
    "blimp_wh_vs_that_no_gap": blimp.BlimpWhVsThatNoGap,
    "blimp_wh_vs_that_no_gap_long_distance": blimp.BlimpWhVsThatNoGapLongDistance,
    "blimp_wh_vs_that_with_gap": blimp.BlimpWhVsThatWithGap,
    "blimp_wh_vs_that_with_gap_long_distance": blimp.BlimpWhVsThatWithGapLongDistance,
    
    #GEM/mlsum
    "mlsum_es":gem_mlsum.GEMMLSUMEs,
    "mlsum_de":gem_mlsum.GEMMLSUMDe,
    "mlsum_es_covid_challenge_set":gem_mlsum.GEMMLSUMEsChallgeTestCovid,
    "mlsum_de_covid_challenge_set":gem_mlsum.GEMMLSUMDeChallgeTestCovid,

    # Requires manual download of data.
    # "storycloze_2016": storycloze.StoryCloze2016,
    # "storycloze_2018": storycloze.StoryCloze2018,
    # "sat": sat.SATAnalogies,

    #GEM/xum
    "gem_xsum": gem_xsum.GEMXSUM,
    "gem_xsum_challenge_sample": gem_xsum.GEMXSUMChallgeSample,
    "gem_xsum_challenge_test_backtranslation": gem_xsum.GEMXSUMChallgeTestBacktranslation,
    "gem_xsum_challenge_test_bfp_02": gem_xsum.GEMXSUMChallgeTestBFP02,
    "gem_xsum_challenge_test_bfp_05": gem_xsum.GEMXSUMChallgeTestBFP05,
    "gem_xsum_challenge_test_nopunc": gem_xsum.GEMXSUMChallgeTestNopunc,
    "gem_xsum_challenge_test_covid": gem_xsum.GEMXSUMChallgeTestCovid,

    # WinoBias
    "wino_bias_type1_pro": wino_bias.WinoBiasType1Pro,
    "wino_bias_type1_anti": wino_bias.WinoBiasType1Anti,
    "wino_bias_type2_pro": wino_bias.WinoBiasType2Pro,
    "wino_bias_type2_anti": wino_bias.WinoBiasType2Anti,
}


ALL_TASKS = sorted(list(TASK_REGISTRY))


def get_task(task_name):
    try:
        return TASK_REGISTRY[task_name]
    except KeyError as e:
        print("Available tasks:")
        pprint(TASK_REGISTRY)
        raise KeyError(f"Missing task {task_name}")


def get_task_name_from_object(task_object):
    for name, class_ in TASK_REGISTRY.items():
        if class_ is task_object:
            return name

    # this gives a mechanism for non-registered tasks to have a custom name anyways when reporting
    return (
        task_object.EVAL_HARNESS_NAME
        if hasattr(task_object, "EVAL_HARNESS_NAME")
        else type(task_object).__name__
    )


def get_task_dict(task_name_list: List[Union[str, lm_eval.base.Task]]):
    task_name_dict = {
        task_name: get_task(task_name)()
        for task_name in task_name_list
        if isinstance(task_name, str)
    }
    task_name_from_object_dict = {
        get_task_name_from_object(task_object): task_object
        for task_object in task_name_list
        if not isinstance(task_object, str)
    }
    assert set(task_name_dict.keys()).isdisjoint(set(task_name_from_object_dict.keys()))
    return {**task_name_dict, **task_name_from_object_dict}


def get_task_dict_promptsource(task_name_list: List[str]):
    """Loads a task instance for each prompt written for that task."""
    task_name_dict = {}

    for task_name in task_name_list:
        assert isinstance(task_name, str)

        # Static version of the Task Use this to get HF dataset path / name.
        static_task_obj = get_task(task_name)
        # Create the proper task name arg for DatasetTemplates.
        sub_task = (
            f"/{static_task_obj.DATASET_NAME}" if static_task_obj.DATASET_NAME else ""
        )
        ps_task_name = f"{static_task_obj.DATASET_PATH}{sub_task}"

        task_prompts = DatasetTemplates(ps_task_name)
        for prompt_name in task_prompts.all_template_names:
            prompt = task_prompts[prompt_name]
            # NOTE: We choose a sep that can be easily split.
            task_name_dict[f"{task_name}+{prompt_name}"] = get_task(task_name)(
                prompt=prompt
            )

    return task_name_dict<|MERGE_RESOLUTION|>--- conflicted
+++ resolved
@@ -56,13 +56,9 @@
 from . import gem_webnlg
 from . import gem_xsum
 from . import gem_mlsum
-<<<<<<< HEAD
 from . import wino_bias
-# from . import e2e_nlg_cleaned
-=======
 from . import e2e_nlg_cleaned
 from . import gem_asset_turk
->>>>>>> 9d60dd76
 
 ########################################
 # Translation tasks

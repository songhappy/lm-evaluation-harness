import torch
import transformers
from typing import Optional
from lm_eval.base import BaseLM

class HFLM(BaseLM):
    def __init__(
        self,
        device="cuda",
        pretrained="gpt2",
        revision="main",
        low_cpu_mem_usage=None,
        subfolder=None,
        tokenizer=None,
        batch_size=1,
        load_in_8bit: Optional[bool] = False,
        trust_remote_code: Optional[bool] = False,
    ):
        super().__init__()

        assert isinstance(device, str)
        assert isinstance(pretrained, str)
        assert isinstance(batch_size, (int,str))

        device_list = set(["cuda", "cpu"] + [f'cuda:{i}' for i in range(torch.cuda.device_count())])
        if device and device in device_list:
            self._device = torch.device(device)
            print(f"Using device '{device}'")
        else:
            print("Device not specified")
            print(f"Cuda Available? {torch.cuda.is_available()}")
            self._device = (
                torch.device("cuda")
                if torch.cuda.is_available()
                else torch.device("cpu")
            )

        # TODO: update this to be less of a hack once subfolder is fixed in HF
        revision = revision + ("/" + subfolder if subfolder is not None else "")

#pretrained, revision=revision, low_cpu_mem_usage=low_cpu_mem_usage
        self.gpt2 = transformers.AutoModelForCausalLM.from_pretrained(
<<<<<<< HEAD
          "/bigdl2.0/data/gpt2"
        ).to(self.device)
        self.gpt2.eval()

           #pretrained if tokenizer is None else tokenizer,
           # revision=revision,
        self.tokenizer = transformers.AutoTokenizer.from_pretrained(
           "/bigdl2.0/data/gpt2"
=======
            pretrained,
            load_in_8bit=load_in_8bit,
            low_cpu_mem_usage=low_cpu_mem_usage,
            revision=revision,
            trust_remote_code=trust_remote_code,
        ).to(self.device)
        self.gpt2.eval()

        # AutoTokenizer seems loading very slow
        self.tokenizer = transformers.AutoTokenizer.from_pretrained(
            pretrained if tokenizer is None else tokenizer,
            revision=revision,
            trust_remote_code=trust_remote_code,
>>>>>>> 2044fc92
        )

        self.vocab_size = self.tokenizer.vocab_size

        if isinstance(
            self.tokenizer, (transformers.GPT2Tokenizer, transformers.GPT2TokenizerFast)
        ):
            assert self.tokenizer.encode("hello\n\nhello") == [
                31373,
                198,
                198,
                31373,
            ], self.tokenizer.encode("hello\n\nhello")

        # setup for automatic batch size detection
        if batch_size == 'auto': 
            self.batch_size_per_gpu = batch_size
        else:
            self.batch_size_per_gpu = int(batch_size) 

    @property
    def eot_token_id(self):
        # we use EOT because end of *text* is more accurate for what we're doing than end of *sentence*
        return self.tokenizer.eos_token_id

    @property
    def max_length(self):
        try:
            return self.gpt2.config.n_ctx
        except AttributeError:
            # gptneoconfig doesn't have n_ctx apparently
            return self.gpt2.config.max_position_embeddings

    @property
    def max_gen_toks(self):
        return 256

    @property
    def batch_size(self):
        # TODO: fix multi-gpu
        return self.batch_size_per_gpu  # * gpus

    @property
    def device(self):
        # TODO: fix multi-gpu
        return self._device

    def tok_encode(self, string: str):
        return self.tokenizer.encode(string, add_special_tokens=False)

    def tok_decode(self, tokens):
        return self.tokenizer.decode(tokens)

    def _model_call(self, inps):
        """
        inps: a torch tensor of shape [batch, sequence]
        the size of sequence may vary from call to call

        returns: a torch tensor of shape [batch, sequence, vocab] with the
        logits returned from the model
        """
        with torch.no_grad():
            return self.gpt2(inps)[0]

    def _model_generate(self, context, max_length, eos_token_id):
        generation_kwargs = {'do_sample': False, 'max_length': max_length}
        if eos_token_id is not None:
            generation_kwargs['eos_token_id'] = eos_token_id
            generation_kwargs['pad_token_id'] = eos_token_id # setting eos_token_id as pad token
        return self.gpt2.generate(context, **generation_kwargs)


# for backwards compatibility
GPT2LM = HFLM


class LlamaCPPLM(BaseLM):
    def __init__(
        self,
        device="cuda",
        pretrained="gpt2",
        revision="main",
        low_cpu_mem_usage=None,
        subfolder=None,
        tokenizer=None,
        batch_size=1,
        load_in_8bit: Optional[bool] = False,
        trust_remote_code: Optional[bool] = False,
    ):
        super().__init__()

        assert isinstance(pretrained, str)
        assert isinstance(batch_size, (int,str))

        import os
        import multiprocessing
        # TODO: config n_ctx and n_batch
        if "neox" in pretrained:
            from gptneox_cpp import Gptneox
            self.model = Gptneox(pretrained, use_mmap=False, logits_all=True,
                                 n_ctx=2048,  # n_batch=2048,
                                 n_threads=int(os.environ.get("OMP_NUM_THREADS", multiprocessing.cpu_count()/2)))
        else:
            from llama_cpp import Llama
            self.model = Llama(model_path=pretrained, logits_all=True,
                               n_ctx=2048,  # n_batch=2048,
                               n_threads=int(os.environ.get("OMP_NUM_THREADS", multiprocessing.cpu_count()/2)))
        # gptneox int4 tokenizer differs from huggingface tokenizer, which will impact accuracy
        # TODO: remove hardcode
        tokenizer_path = "/home/kai/llm/gptneox-7b-redpajama-bf16"
        self.tokenizer = transformers.AutoTokenizer.from_pretrained(
            tokenizer_path if tokenizer is None else tokenizer,
            revision=revision,
            trust_remote_code=trust_remote_code,
        )

        # setup for automatic batch size detection
        if batch_size == 'auto':
            self.batch_size_per_gpu = batch_size
        else:
            self.batch_size_per_gpu = int(batch_size)

    @property
    def eot_token_id(self):
        # we use EOT because end of *text* is more accurate for what we're doing than end of *sentence*
        return self.model.token_eos()

    @property
    def max_length(self):
        return 2048  # TODO: how to get this from config

    @property
    def max_gen_toks(self):
        return 256

    @property
    def batch_size(self):
        # TODO: fix multi-gpu
        return self.batch_size_per_gpu  # * gpus

    @property
    def device(self):
        # TODO: fix multi-gpu
        return torch.device("cpu")

    def tok_encode(self, string: str):
        # tokens = self.model.tokenize(string.encode("utf-8"))
        # return tokens[1:]  # Remove the special token at the very beginning
        return self.tokenizer.encode(string, add_special_tokens=False)

    def tok_decode(self, tokens):
        return self.model.detokenize(tokens)

    def _model_call(self, inps):
        """
        inps: a torch tensor of shape [batch, sequence]
        the size of sequence may vary from call to call

        returns: a torch tensor of shape [batch, sequence, vocab] with the
        logits returned from the model
        """
        # import time
        # start = time.time()
        self.model.reset()
        self.model.eval(inps.tolist()[0])
        if hasattr(self.model, "eval_logits"):
            res = self.model.eval_logits
        else:  # Old version
            res = self.model.all_logits
        # end = time.time()
        # print("Eval time: {}s".format(end - start))
        return torch.Tensor([res])

    def _model_generate(self, context, max_length, eos_token_id):
        return self.model(context, max_tokens=max_length, stop=["Q:", "\n"], echo=True)


class BloomzCPPLM(BaseLM):
    def __init__(
        self,
        device="cuda",
        pretrained="gpt2",
        revision="main",
        low_cpu_mem_usage=None,
        subfolder=None,
        tokenizer=None,
        batch_size=1,
        load_in_8bit: Optional[bool] = False,
        trust_remote_code: Optional[bool] = False,
    ):
        super().__init__()

        assert isinstance(pretrained, str)
        assert isinstance(batch_size, (int,str))

        import os
        import multiprocessing
        # TODO: config n_ctx and n_batch
        if "neox" in pretrained:
            from gptneox_cpp import Gptneox
            self.model = Gptneox(pretrained, use_mmap=False, logits_all=True,
                                 n_ctx=2048,  # n_batch=2048,
                                 n_threads=int(os.environ.get("OMP_NUM_THREADS", multiprocessing.cpu_count()/2)))
        else:
            from bloom_cpp import Bloom
            self.model = Bloom(model_path=pretrained, logits_all=True,
                               n_ctx=2048,  # n_batch=2048,
                               n_threads=int(os.environ.get("OMP_NUM_THREADS", multiprocessing.cpu_count()/2)))
        # gptneox int4 tokenizer differs from huggingface tokenizer, which will impact accuracy

        # setup for automatic batch size detection
        if batch_size == 'auto':
            self.batch_size_per_gpu = batch_size
        else:
            self.batch_size_per_gpu = int(batch_size)

    @property
    def eot_token_id(self):
        # we use EOT because end of *text* is more accurate for what we're doing than end of *sentence*
        return self.model.token_eos()

    @property
    def max_length(self):
        return 2048  # TODO: how to get this from config

    @property
    def max_gen_toks(self):
        return 256

    @property
    def batch_size(self):
        # TODO: fix multi-gpu
        return self.batch_size_per_gpu  # * gpus

    @property
    def device(self):
        # TODO: fix multi-gpu
        return torch.device("cpu")

    def tok_encode(self, string: str):
        # tokens = self.model.tokenize(string.encode("utf-8"))
        # return tokens[1:]  # Remove the special token at the very beginning
        # return self.tokenizer.encode(string, add_special_tokens=False)
        tokens = self.model.tokenize(string.encode("utf-8"))
        return tokens


    def tok_decode(self, tokens):
        return self.model.detokenize(tokens)

    def _model_call(self, inps):
        """
        inps: a torch tensor of shape [batch, sequence]
        the size of sequence may vary from call to call

        returns: a torch tensor of shape [batch, sequence, vocab] with the
        logits returned from the model
        """
        # import time
        # start = time.time()
        res = self.model.eval(inps.tolist()[0])
        # if hasattr(self.model, "eval_logits"):
        #     res = self.model.eval_logits
        # else:  # Old version
        #     res = self.model.all_logits
        # # end = time.time()
        # # print("Eval time: {}s".format(end - start))
        return torch.Tensor([res])

    def _model_generate(self, context, max_length, eos_token_id):
        return self.model(context, max_tokens=max_length, stop=["Q:", "\n"], echo=True)<|MERGE_RESOLUTION|>--- conflicted
+++ resolved
@@ -40,16 +40,6 @@
 
 #pretrained, revision=revision, low_cpu_mem_usage=low_cpu_mem_usage
         self.gpt2 = transformers.AutoModelForCausalLM.from_pretrained(
-<<<<<<< HEAD
-          "/bigdl2.0/data/gpt2"
-        ).to(self.device)
-        self.gpt2.eval()
-
-           #pretrained if tokenizer is None else tokenizer,
-           # revision=revision,
-        self.tokenizer = transformers.AutoTokenizer.from_pretrained(
-           "/bigdl2.0/data/gpt2"
-=======
             pretrained,
             load_in_8bit=load_in_8bit,
             low_cpu_mem_usage=low_cpu_mem_usage,
@@ -63,7 +53,6 @@
             pretrained if tokenizer is None else tokenizer,
             revision=revision,
             trust_remote_code=trust_remote_code,
->>>>>>> 2044fc92
         )
 
         self.vocab_size = self.tokenizer.vocab_size
